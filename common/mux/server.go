--- conflicted
+++ resolved
@@ -63,18 +63,8 @@
 	if dest.Address != muxCoolAddress {
 		return s.dispatcher.DispatchLink(ctx, dest, link)
 	}
-<<<<<<< HEAD
-	if dispatcher, ok := s.dispatcher.(*dispatcher.DefaultDispatcher); ok {
-		link = dispatcher.WrapLink(ctx, link)
-	} else {
-		link = &transport.Link{
-			Reader: &buf.TimeoutWrapperReader{Reader: link.Reader},
-			Writer: link.Writer,
-		}
-=======
 	if d, ok := s.dispatcher.(routing.WrapLinkDispatcher); ok {
 		link = d.WrapLink(ctx, link)
->>>>>>> 9ebd6ada
 	}
 	worker, err := NewServerWorker(ctx, s.dispatcher, link)
 	if err != nil {
